--- conflicted
+++ resolved
@@ -61,13 +61,8 @@
 rand_chacha = "0.2.2"
 rand_distr = "0.3.0"
 quickcheck = "0.9.2"
-<<<<<<< HEAD
 log = "0.4.11"
-env_logger = "0.7.1"
-=======
-log = "0.4.8"
 env_logger = "0.8.1"
->>>>>>> 6be80d25
 zerocopy = "0.3.0"
 byteorder = "1.3.4"
 
